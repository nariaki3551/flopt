--- conflicted
+++ resolved
@@ -146,21 +146,14 @@
 
 
     @classmethod
-<<<<<<< HEAD
-    def fromFlopt(cls, prob, x=None, progress=False):
-=======
-    def fromFlopt(cls, prob, x=None, option=None):
->>>>>>> 5859e840
+    def fromFlopt(cls, prob, x=None, option=None, progress=False):
         """
         Parameters
         ----------
         prob : Problem
         x : None or list of VarElement family
-<<<<<<< HEAD
         progress: bool
-=======
         option : {"all_neq", "all_eq"}
->>>>>>> 5859e840
 
         Returns
         -------
@@ -519,11 +512,7 @@
 
 
     @classmethod
-<<<<<<< HEAD
-    def fromFlopt(cls, prob, x=None, progress=False):
-=======
-    def fromFlopt(cls, prob, x=None, option=None):
->>>>>>> 5859e840
+    def fromFlopt(cls, prob, x=None, option=None, progress=False):
         """
         ::
 
@@ -534,24 +523,21 @@
         prob : Problem
         x : None or list of Variable family
         option : {"all_neq", "all_eq"}
+        progress : bool
 
         Returns
         -------
         LpStructure
         """
-<<<<<<< HEAD
-        return QpStructure.fromFlopt(prob, x, progress).toLp()
-=======
         assert option is None or option in {"all_neq", "all_eq"},\
             f"option must be None, all_neq or all_eq, but got {option}"
-        qp = QpStructure.fromFlopt(prob, x)
+        qp = QpStructure.fromFlopt(prob, x, progress)
         if option == "all_neq":
             return qp.toAllNeq().toLp()
         elif option == "all_eq":
             return qp.toAllEq().toLp()
         else:
             return qp.toLp()
->>>>>>> 5859e840
 
 
     def toFlopt(self):
