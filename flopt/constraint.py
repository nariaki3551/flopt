--- conflicted
+++ resolved
@@ -2,18 +2,10 @@
     """Constraint Class
 
     three type constraint, ==, <=, and >=.
-    
-    1. eq type (equal); `expression == 0`
 
-<<<<<<< HEAD
     - eq type (equal) expression == 0
     - le type (less than or equal) expression <= 0
     - ge type (greater than or equal) expression >= 0
-=======
-    2. le type (less than or equal); `expression <= 0`
-
-    3. ge type (greater than or equal); `expression >= 0`
->>>>>>> 3dc06ccf
 
     Parameters
     ----------
@@ -30,14 +22,10 @@
         self.expression = expression
         self.type = _type
         self.name = None
-<<<<<<< HEAD
-
-=======
     
     def value(self, solution=None):
         return self.expression.value(solution)
     
->>>>>>> 3dc06ccf
     def getVariables(self):
         return self.expression.getVariables()
 
