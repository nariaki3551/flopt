--- conflicted
+++ resolved
@@ -17,11 +17,8 @@
 # numpy floating point
 np_float = np.float64
 
-<<<<<<< HEAD
-=======
 
 
->>>>>>> 111c506a
 # termination state
 class SolverTerminateState(enum.IntEnum):
     Normal      = 0
