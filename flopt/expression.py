--- conflicted
+++ resolved
@@ -1,11 +1,8 @@
-<<<<<<< HEAD
 from flopt.constraint import Constraint
-=======
 from flopt.env import setup_logger
 
 logger = setup_logger(__name__)
 
->>>>>>> fe71f3c3
 
 class Expression:
     """
