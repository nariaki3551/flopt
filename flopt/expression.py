--- conflicted
+++ resolved
@@ -1,4 +1,6 @@
 import weakref
+import functools
+import operator
 import itertools
 
 import numpy as np
@@ -56,38 +58,7 @@
         self.linkChildren()
 
     def setName(self):
-<<<<<<< HEAD
-        elmA_name = self.elmA.name
-        elmB_name = self.elmB.name
-        if isinstance(self.elmA, Expression):
-            if self.operator in {"*", "/", "^", "%"}:
-                elmA_name = f"({elmA_name})"
-        if isinstance(self.elmB, Expression):
-            if self.operator != "+" or self.elmB.name.startswith("-"):
-                elmB_name = f"({elmB_name})"
-        self.name = f"{elmA_name}{self.operator}{elmB_name}"
-
-    def setPolynomial(self):
-        if self.elmA.isPolynomial() and self.elmB.isPolynomial():
-            if self.operator == "+":
-                self.polynomial = self.elmA.toPolynomial() + self.elmB.toPolynomial()
-            elif self.operator == "-":
-                self.polynomial = self.elmA.toPolynomial() - self.elmB.toPolynomial()
-            elif self.operator == "*":
-                self.polynomial = self.elmA.toPolynomial() * self.elmB.toPolynomial()
-            elif (
-                self.operator == "^"
-                and isinstance(self.elmB, Const)
-                and isinstance(self.elmB.value(), int)
-            ):
-                self.polynomial = self.elmA.toPolynomial() ** self.elmB.value()
-            else:
-                self.polynomial = None
-        else:
-            self.polynomial = None
-=======
         raise NotImplementedError
->>>>>>> 7b3d4cc2
 
     def linkChildren(self):
         raise NotImplementedError
@@ -756,10 +727,7 @@
     def setName(self):
         elmA_name = self.elmA.name
         elmB_name = self.elmB.name
-        if isinstance(self.elmA, Expression):
-            if self.operator in {"*", "/", "^", "%"}:
-                elmA_name = f"({elmA_name})"
-        elif self.elmA.type() in {ExpressionType.Sum, ExpressionType.Prod}:
+        if isinstance(self.elmA, (Expression, Operation)):
             if self.operator in {"*", "/", "^", "%"}:
                 elmA_name = f"({elmA_name})"
         if isinstance(self.elmB, Expression):
@@ -1229,4 +1197,191 @@
 
     def __repr__(self):
         s = f"Const({self._value})"
+        return s
+
+
+# ------------------------------------------------
+#   Utilities
+# ------------------------------------------------
+to_value_ufunc = np.frompyfunc(lambda x: x.value(), 1, 1)
+
+
+# ------------------------------------------------
+#   Operation Class
+# ------------------------------------------------
+class Operation(ExpressionElement):
+    def __init__(self, var_or_exps, name=None):
+        assert len(var_or_exps) > 0
+        self.elms = np.array(var_or_exps, dtype=object)
+        super().__init__(name=name)
+
+    def linkChildren(self):
+        for elm in self.elms:
+            if isinstance(elm, ExpressionElement):
+                elm.parents.append(self)
+
+    def getVariables(self):
+        variables = set()
+        for elm in self.elms:
+            variables |= elm.getVariables()
+        return variables
+
+    def traverse(self):
+        """traverse Expression tree as root is self
+
+        Yield
+        -----
+        Expression or VarElement
+        """
+        yield self
+        for elm in self.elms:
+            if isinstance(elm, ExpressionElement):
+                yield from elm.traverse()
+
+    def isNeg(self):
+        return False
+
+
+class Sum(Operation):
+    """
+    Parameters
+    ----------
+    var_of_exps : list of VarELement or ExpressionElement
+    """
+
+    _type = ExpressionType.Sum
+
+    def setName(self):
+        self.name = ""
+        const = 0
+
+        elm = self.elms[0]
+        if isinstance(elm, number_classes):
+            const += elm
+        elif isinstance(elm, ExpressionElement) and elm.name.startswith("-"):
+            self.name += f"({elm.name})"
+        else:
+            self.name += f"{elm.name}"
+
+        for elm in self.elms[1:]:
+            if isinstance(elm, number_classes):
+                const += elm
+            elif isinstance(elm, ExpressionElement) and elm.name.startswith("-"):
+                self.name += f"+({elm.name})"
+            else:
+                self.name += f"+{elm.name}"
+
+        if const > 0:
+            self.name += f"+{const}"
+        elif const < 0:
+            self.name += f"-{-const}"
+
+    def isPolynomial(self):
+        return all(elm.isPolynomial() for elm in self.elms)
+
+    def setPolynomial(self):
+        self.polynomial = sum(elm.toPolynomial() for elm in self.elms)
+
+    def _value(self):
+        """
+        Returns
+        -------
+        float or int
+            return value of expression
+        """
+
+        if self.var_dict is not None:
+            ret = 0
+            for elm in self.elms:
+                if isinstance(elm, ExpressionElement):
+                    elm.setVarDict(self.var_dict)
+                    ret += elm.value()
+                elif elm.name in self.var_dict:
+                    ret += self.var_dict[elm.name].value()
+                else:
+                    ret += elm.value()
+            return ret
+        else:
+            return to_value_ufunc(self.elms).sum()
+
+    def __str__(self):
+        s = f"Name: {self.name}\n"
+        s += f"  Type    : {self._type}\n"
+        s += f"  Value   : {self.value()}\n"
+        return s
+
+    def __repr__(self):
+        s = f"Sum({self.elms})"
+        return s
+
+
+class Prod(Operation):
+    """
+    Parameters
+    ----------
+    var_of_exps : list of VarELement or ExpressionElement
+    """
+
+    _type = ExpressionType.Prod
+
+    def setName(self):
+        self.name = ""
+        const = 0
+
+        elm = self.elms[0]
+        if isinstance(elm, number_classes):
+            const += elm
+        elif isinstance(elm, ExpressionElement) and elm.name.startswith("-"):
+            self.name += f"({elm.name})"
+        else:
+            self.name += f"{elm.name}"
+
+        for elm in self.elms[1:]:
+            if isinstance(elm, number_classes):
+                const += elm
+            elif isinstance(elm, ExpressionElement) and elm.name.startswith("-"):
+                self.name += f"*({elm.name})"
+            else:
+                self.name += f"*{elm.name}"
+
+        if const != 0:
+            self.name = f"{const}*" + self.name
+
+    def isPolynomial(self):
+        return all(elm.isPolynomial() for elm in self.elms)
+
+    def setPolynomial(self):
+        self.polynomial = functools.reduce(
+            operator.mul, (elm.toPolynomial() for elm in self.elms)
+        )
+
+    def _value(self):
+        """
+        Returns
+        -------
+        float or int
+            return value of expression
+        """
+        if self.var_dict is not None:
+            ret = 1
+            for elm in self.elms:
+                if isinstance(elm, ExpressionElement):
+                    elm.setVarDict(self.var_dict)
+                    ret *= elm.value()
+                elif elm.name in self.var_dict:
+                    ret *= self.var_dict[elm.name].value()
+                else:
+                    ret *= elm.value()
+            return ret
+        else:
+            return to_value_ufunc(self.elms).prod()
+
+    def __str__(self):
+        s = f"Name: {self.name}\n"
+        s += f"  Type    : {self._type}\n"
+        s += f"  Value   : {self.value()}\n"
+        return s
+
+    def __repr__(self):
+        s = f"Prod({self.elms})"
         return s