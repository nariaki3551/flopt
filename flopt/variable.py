import random
import traceback
from math import ceil, floor

<<<<<<< HEAD
from .expression import Expression
from flopt.constraint import Constraint
=======
from flopt.expression import Expression
from flopt.env import setup_logger


logger = setup_logger(__name__)

>>>>>>> fe71f3c3

INI_BOUND = 1e10

def Variable(name, lowBound=-INI_BOUND, upBound=INI_BOUND, iniValue=None, cat='Continuous'):
    """
    Create Variable object

    Parameters
    ----------
    name : str
      name of variable
    lowBound : float, optional
      lowBound
    upBound : float, optional
      upBound
    iniValue : float, optional
      set value to variable
    cat : str, optional
      category of variable

    Returns
    -------
    VarElement Family
      return VarElement Family

    Examples
    --------
    Create Integer, Continuous and Binary Variable 
    
    >>> a = Variable(name='a', lowBound=0, upBound=1, cat='Integer')
    >>> b = Variable(name='b', lowBound=1, upBound=2, cat='Continuous')
    >>> c = Variable(name='b', lowBound=-2, intValue=3, cat='Continuous')
    >>> d = Variable(name='d', cat='Binary')

    Create [lowBound, ..., upBound] range permutation variable

    >>> e = Variable(name='e', lowBound=0, upBound=10, cat='Permutation')
    """
    if cat == 'Continuous':
        return VarContinuous(name, lowBound, upBound, iniValue)
    elif cat == 'Integer':
        return VarInteger(name, lowBound, upBound, iniValue)
    elif cat == 'Binary':
        return VarBinary(name, iniValue)
    elif cat == 'Permutation':
        return VarPermutation(name, lowBound, upBound, iniValue)
    else:
        raise ValueError(f"cat {cat} cannot be used")



class VarElement:
    """
    Base Variable class
    """
    def __init__(self, name, lowBound, upBound, iniValue):
        self.name = name
        self.lowBound = lowBound
        self.upBound = upBound
        if iniValue is None:
            iniValue = self.getIniValue()
        self._value = iniValue

    def getType(self):
        """
        Returns
        -------
        str
          return variable type
        """
        return self.type

    def value(self):
        """
        Returns
        -------
        float or int
          return value of variable
        """
        return self._value

    def setValue(self, value):
        """
        set the value to variable
        """
        self._value = value

    def feasible(self):
        """
        Returns
        -------
        bool
          return true if value of self is in between lowBound and upBound else false
        """
        return self.lowBound <= self._value <= self.upBound

    def clip(self):
        """
        map in an feasible area by clipping.
        ex. value < lowBound -> value = lowBound,
        value > upBound  -> value = upBound
        """
        if self._value < self.lowBound:
            self._value = self.lowBound
        elif self._value > self.upBound:
            self._value = self.upBound

    def getVariables(self):
        # for getVariables() in Expression class
        return {self}

    def setRandom(self):
        """
        set random value to variable
        """
        pass  # define each VarElement family

    def __add__(self, other):
        if isinstance(other, (int, float)):
            other = VarConst(f'{other}', other)
            return Expression(self, other, '+')
        elif isinstance(other, (VarElement, Expression)):
            return Expression(self, other, '+')
        else:
            return NotImplemented

    def __radd__(self, other):
        return self + other

    def __sub__(self, other):
        if isinstance(other, (int, float)):
            other = VarConst(f'{other}', other)
            return Expression(self, other, '-')
        elif isinstance(other, (VarElement, Expression)):
            return Expression(self, other, '-')
        else:
            return NotImplemented

    def __rsub__(self, other):
        return other + (-self)

    def __mul__(self, other):
        if isinstance(other, (int, float)):
            other = VarConst(f'{other}', other)
            return Expression(self, other, '*')
        elif isinstance(other, (VarElement, Expression)):
            return Expression(self, other, '*')
        else:
            return NotImplemented

    def __rmul__(self, other):
        return self * other

    def __truediv__(self, other):
        if isinstance(other, (int, float)):
            other = VarConst(f'{other}', other)
            return Expression(self, other, '/')
        elif isinstance(other, (VarElement, Expression)):
            return Expression(self, other, '/')
        else:
            return NotImplemented

    def __rtruediv__(self, other):
        if isinstance(other, (int, float)):
            other = VarConst(f'{other}', other)
            return Expression(other, self, '/')
        elif isinstance(other, (VarElement, Expression)):
            return Expression(other, self, '/')
        else:
            return NotImplemented

    def __mod__(self, other):
        if isinstance(other, int):
            other = VarConst(f'{other}', other)
            return Expression(self, other, '%')
        elif isinstance(other, (VarInteger, Expression)):
            return Expression(self, other, '%')
        else:
            raise NotImplementedError()

    def __pow__(self, other):
        if isinstance(other, (int, float)):
            other = VarConst(f'{other}', other)
            return Expression(self, other, '^')
        elif isinstance(other, (VarElement, Expression)):
            return Expression(self, other, '^')
        else:
            return NotImplemented

    def __rpow__(self, other):
        if isinstance(other, (int, float)):
            other = VarConst(f'{other}', other)
            return Expression(other, self, '^')
        elif isinstance(other, (VarElement, Expression)):
            return Expression(other, self, '^')
        else:
            return NotImplemented

    def __abs__(self):
        return abs(self._value)

    def __int__(self):
        return int(self._value)

    def __float__(self):
        return float(self._value)

    def __neg__(self):
        # 0 - self
        zero = VarConst(f'0', 0)
        return Expression(zero, self, '-')

    def __pos__(self):
        return self

    def __hash__(self):
        return hash(self.name)

    def __eq__(self, other):
        return Constraint(self-other, 'eq')
    
    def __le__(self, other):
        return Constraint(self-other, 'le')
    
    def __ge__(self, other):
        return Constraint(self-other, 'ge')

    def __str__(self):
        s  = f'Name: {self.name}\n'
        s += f'  Type    : {self.type}\n'
        s += f'  Value   : {self.value()}\n'
        s += f'  lowBound: {self.lowBound}\n'
        s += f'  upBound : {self.upBound}'
        return s

    def __repr__(self):
        return f'VarElement("{self.name}", {self.lowBound}, {self.upBound}, {self.value()})'


class VarInteger(VarElement):
    """
    Ingeter Variable class
    """
    def __init__(self, name, lowBound, upBound, iniValue):
        super().__init__(name, ceil(lowBound), floor(upBound), iniValue)
        self.type = 'VarInteger'

    def getIniValue(self):
        return (self.lowBound + self.upBound) // 2

    def value(self):
        if not isinstance(self._value, int):
            warn = f"value is not int, so output value is casted into int"
            logger.warning(warn)       
        return int(self._value)

    def setRandom(self):
        self._value = random.randint(self.lowBound, self.upBound)


class VarBinary(VarInteger):
    """
    Binary Variable class


    .. note::
      Binary Variable behaves differently in "-" and "~" operation.
      
      "-" is the subtraction as interger variable, and
      "~" is the inversion as binary (bool) variable.

      >>> a = Variable('a', intValue=1, cat='Binary')
      >>> a.value()
      >>> 1
      >>> (-a).value()
      >>> -1
      >>> (~a).value()
      >>> 0
    """
    def __init__(self, name, iniValue):
        super().__init__(name, 0, 1, iniValue)
        self.type = 'VarBinary'

    def setRandom(self):
        self._value = random.randint(0, 1)

    def __invert__(self):
        # (self+1)%2
        two = VarConst(f'2', 2)
        return Expression(self+1, two, '%')

    def __and__(self, other):
        if isinstance(other, (int, float)):
            other = VarConst(f'{other}', other)
        return Expression(self, other, '&')

    def __rand__(self, other):
        if isinstance(other, (int, float)):
            other = VarConst(f'{other}', other)
        return Expression(other, self, '&')

    def __or__(self, other):
        if isinstance(other, (int, float)):
            other = VarConst(f'{other}', other)
        return Expression(self, other, '|')

    def __ror__(self, other):
        if isinstance(other, (int, float)):
            other = VarConst(f'{other}', other)
        return Expression(other, self, '|')


class VarContinuous(VarElement):
    """
    Continuous Variable class
    """
    def __init__(self, name, lowBound, upBound, iniValue):
        super().__init__(name, lowBound, upBound, iniValue)
        self.type = 'VarContinuous'

    def getIniValue(self):
        return (self.lowBound + self.upBound) / 2

    def setRandom(self):
        self._value = random.uniform(self.lowBound, self.upBound)


class VarPermutation(VarElement):
    """
    Permutation Variable class

    This has [lowBound, ... upBound] range permutation.

    Examples
    --------

    >>> a = Variable('a', lowBound=0, upBound=3, cat='Permutation')
    >>> a.value()
    >>> [2, 1, 3, 0]   # randomized
    >>> b = Variable('b', lowBound=0, upBound=3, iniValue=[0,1,2,3], cat='Permutation')
    >>> b.value()
    >>> [0, 1, 2, 3]

    We can use list operation to Peramutation Variable

    >>> b[1]
    >>> 1
    >>> len(b)
    >>> 4
    >>> b[1:3]
    >>> [1, 2]
    """
    def __init__(self, name, lowBound, upBound, iniValue):
        super().__init__(name, lowBound, upBound, iniValue)
        self.type = 'VarPermutation'

    def getIniValue(self):
        return list(range(self.lowBound, self.upBound+1))

    def value(self):
        """
        list
          return permutation
        """
        _value = self._value[:]  # copy
        return _value

    def setRandom(self):
        """
        shuffle the list
        """
        return random.shuffle(self._value)

    def __iter__(self):
        return iter(self._value)

    def __getitem__(self, k):
        return self._value[k]

    def __len__(self):
        return len(self._value)


class VarConst(VarElement):
    """
    It is the variable of constant value.
    We use it the operation including constant value.
    See VarElement class `__add__`, `__sub__`, and so on.

    Parameters
    ----------
    name : str
      name
    const : float or int
      value
    """
    def __init__(self, name, const):
        super().__init__(name, const, const, const)
        self.type = 'VarConst'

    def getVariables(self):
        # for getVariables() in Expression class
        return set()<|MERGE_RESOLUTION|>--- conflicted
+++ resolved
@@ -2,17 +2,12 @@
 import traceback
 from math import ceil, floor
 
-<<<<<<< HEAD
-from .expression import Expression
-from flopt.constraint import Constraint
-=======
 from flopt.expression import Expression
 from flopt.env import setup_logger
 
 
 logger = setup_logger(__name__)
 
->>>>>>> fe71f3c3
 
 INI_BOUND = 1e10
 
