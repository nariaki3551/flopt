from time import time

from scipy import optimize as scipy_optimize
import numpy as np

from flopt.solvers.base import BaseSearch
from flopt.solvers.solver_utils import (
    during_solver_message,
    end_solver_message
)
from flopt.convert import LpStructure
from flopt.env import setup_logger
from flopt.expression import Const
from flopt.solution import Solution
from flopt.constants import VariableType, SolverTerminateState


logger = setup_logger(__name__)


class ScipyLpSearch(BaseSearch):
    """Scipy optimize linprog API Solver

    See Also
    --------
    scipy.optimize.linprog

    Returns
    -------
    status : int
        status of solver

    Attributes
    ----------
    method : {"highs", "highs-ds", "highs-ipm", "simplex", "revised simplex", "interior-point"}
    """
    def __init__(self):
        super().__init__()
        self.name = "ScipyLpSearch"
        self.n_trial = 1e10
        self.method = 'interior-point'
        self.can_solve_problems = ['lp']


    def available(self, prob, verbose=False):
        """
        Parameters
        ----------
        prob : Problem
        verbose : bool

        Returns
        -------
        bool
            return true if it can solve the problem else false
        """
        for var in prob.getVariables():
            if not var.type() == VariableType.Continuous:
                if verbose:
                    logger.error(f"variable: \n{var}\n must be continouse, but got {var.type()}")
                return False
        if not prob.obj.isLinear():
            if verbose:
                logger.error(f"objective function: \n{prob.obj}\n must be Linear")
            return False
        for const in prob.constraints:
            if not const.expression.isLinear():
                if verbose:
                    logger.error(f"constraint: \n{const}\n must be Linear")
                return False
        return True


    def search(self):
        status = SolverTerminateState.Normal
        var_names = [var.name for var in self.solution]

        def gen_func(expression):
            def func(values):
                variables = []
                for var_name, value in zip(var_names, values):
                    variables.append(Const(value, name=var_name))
                solution = Solution('tmp', variables)
                return expression.value(solution)
            return func

        # function
        func = gen_func(self.prob.obj)

        # lp structure
        lp = LpStructure.fromFlopt(self.prob, x=self.solution.getVariables())

        # bounds
        bounds = [ (_lb, _ub) for _lb, _ub in zip(lp.lb, lp.ub) ]

        # options
        options = {'maxiter': self.n_trial, 'disp': self.msg, 'time_limit': self.timelimit}

        # callback
        def callback(optimize_result):
            self.trial_ix += 1
            obj_value = func(optimize_result.x)
            for var, value in zip(self.solution, optimize_result.x):
                var.setValue(value)
            if obj_value < self.best_obj_value:
                diff = self.best_obj_value - obj_value
                self.updateSolution(self.solution, obj_value)
                self.recordLog()
                if self.msg and diff > 1e-8:
                    self.during_solver_message('*')
            for _callback in self.callbacks:
                _callback([self.solution], self.best_solution, self.best_obj_value)

        # search
<<<<<<< HEAD
        res = scipy_optimize.linprog(
            c=lp.c,
            A_ub=lp.G, b_ub=lp.h,
            A_eq=lp.A, b_eq=lp.b,
            bounds=bounds,
            options=options,
            callback=callback,
            method=self.method,
            )
        # res.status =  0: Optimal solution found.
        #               1: Iteration or time limit reached.
        #               2: Problem is infeasible.
        #               3: Problem is unbounded.
        #               4: The HiGHS solver ran into a problem.
        if res.status == 0:
=======
        try:
            res = scipy_optimize.linprog(
                c=lp.c,
                A_ub=lp.G, b_ub=lp.h,
                A_eq=lp.A, b_eq=lp.b,
                bounds=bounds,
                options=options,
                callback=callback,
                method=self.method,
                )
>>>>>>> 5859e840
            # get result of solver
            for var, value in zip(self.solution, res.x):
                var.setValue(value)
            self.updateSolution(self.solution, obj_value=None)
        elif res.status == 1:
            status = SolverTerminateState.Timelimit
        elif res.status == 2:
            status = SolverTerminateState.Infeasible
        elif res.status == 3:
            status = SolverTerminateState.Unbounded
        else:
            status = SolverTerminateState.Abnormal

        return status
<|MERGE_RESOLUTION|>--- conflicted
+++ resolved
@@ -112,7 +112,6 @@
                 _callback([self.solution], self.best_solution, self.best_obj_value)
 
         # search
-<<<<<<< HEAD
         res = scipy_optimize.linprog(
             c=lp.c,
             A_ub=lp.G, b_ub=lp.h,
@@ -128,18 +127,6 @@
         #               3: Problem is unbounded.
         #               4: The HiGHS solver ran into a problem.
         if res.status == 0:
-=======
-        try:
-            res = scipy_optimize.linprog(
-                c=lp.c,
-                A_ub=lp.G, b_ub=lp.h,
-                A_eq=lp.A, b_eq=lp.b,
-                bounds=bounds,
-                options=options,
-                callback=callback,
-                method=self.method,
-                )
->>>>>>> 5859e840
             # get result of solver
             for var, value in zip(self.solution, res.x):
                 var.setValue(value)
