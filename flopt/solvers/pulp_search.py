import pulp

from flopt.solvers.base import BaseSearch
from flopt.expression import Const
from flopt.solution import Solution
<<<<<<< HEAD
from flopt.env import setup_logger
from flopt.constants import VariableType, ConstraintType, SolverTerminateState
=======
from flopt.constants import VariableType, SolverTerminateState
>>>>>>> 7b3d4cc2


from flopt.env import setup_logger

logger = setup_logger(__name__)


class LpVariable(pulp.LpVariable):
    def __init__(self, name, lowBound, upBound, cat):
        super().__init__(name, lowBound=lowBound, upBound=upBound, cat=cat)

    def value(self):
        """for creating the objective and constraints of pulp"""
        return self

    def getValue(self):
        return self.varValue


class PulpSearch(BaseSearch):
    """PuLP API LP Solver

    Parameters
    ----------
    solver : pulp.Solver
        solver pulp use, see https://coin-or.github.io/pulp/technical/solvers.html.
        default is pulp.PULP_CBC_CMD

    Returns
    -------
    status : int
        status of solver
    """

    def __init__(self):
        super().__init__()
        self.name = "PulpSearch"
        self.solver = None
        self.can_solve_problems = ["lp"]

    def available(self, prob, verbose=False):
        """
        Parameters
        ----------
        prob : Problem
        verbose : bool

        Returns
        -------
        bool
            return true if objective and constraint functions are linear else false
        """
        for var in prob.getVariables():
            if not var.type() in {
                VariableType.Continuous,
                VariableType.Integer,
                VariableType.Binary,
            }:
                if verbose:
                    logger.error(
                        f"variable: \n{var}\n must be continouse, integer or binary, but got {var.type()}"
                    )
                return False
        if not prob.obj.isLinear():
            if verbose:
                logger.error(f"objective function: \n{prob.obj}\n must be Linear")
            return False
        for const in prob.constraints:
            if not const.expression.isLinear():
                if verbose:
                    logger.error(f"constraint: \n{const}\n must be Linear")
                return False
        return True

    def search(self):

        lp_prob, lp_solution = self.createLpProblem(self.solution, self.prob)

        if self.solver is not None:
            solver = self.solver
        else:
            solver = pulp.PULP_CBC_CMD(timeLimit=self.timelimit, msg=self.msg)
        lp_status = lp_prob.solve(solver)

        # get result
        for lp_var, var in zip(lp_solution, self.solution):
            value = lp_var.getValue()
            if var.type() in {VariableType.Integer, VariableType.Binary}:
                value = round(value)
            var.setValue(value)

        # if solution is better thatn incumbent, then update best solution
        self.registerSolution(self.solution)

        # lp_status =   -1: infeasible
        #               -2: unbounded
        #               -3: undefined
        logger.info(f"PuLP LpStatus {pulp.constants.LpStatus[lp_status]}")
        if lp_status == -1:
            return SolverTerminateState.Infeasible
        elif lp_status == -2:
            return SolverTerminateState.Unbounded
        elif lp_status == -3:
            return SolverTerminateState.Abnormal
        else:
            return SolverTerminateState.Normal

    def createLpProblem(self, solution, prob):
        """Convert Problem into pulp.LpProblem

        Parameters
        ----------
        solution : Solution
        prob : Problem

        Returns
        -------
        pulp.LpProblem, Solution
        """
        # conver VarElement -> LpVariable
        lp_variables = []
        for var in solution:
            if var.type() == VariableType.Continuous:
                cat = "Continuous"
            elif var.type() == VariableType.Integer:
                cat = "Integer"
            elif var.type() == VariableType.Binary:
                cat = "Binary"
            else:
                raise ValueError(var.type())
            lp_var = LpVariable(
                var.name, lowBound=var.lowBound, upBound=var.upBound, cat=cat
            )
            lp_variables.append(lp_var)
        lp_solution = Solution("lp_solution", lp_variables)

        # conver Problem -> pulp.LpProblem
        name = "" if self.name is None else self.name
        lp_prob = pulp.LpProblem(name=name)
        if not isinstance(prob.obj, Const):
            lp_prob.setObjective(prob.obj.value(lp_solution))

        for const in prob.constraints:
            const_exp = const.expression
            if const.type == ConstraintType.Eq:
                lp_prob.addConstraint(const_exp.value(lp_solution) == 0, const.name)
            else:  # const.type == ConstraintType.Le
                lp_prob.addConstraint(const_exp.value(lp_solution) <= 0, const.name)

        return lp_prob, lp_solution<|MERGE_RESOLUTION|>--- conflicted
+++ resolved
@@ -3,13 +3,7 @@
 from flopt.solvers.base import BaseSearch
 from flopt.expression import Const
 from flopt.solution import Solution
-<<<<<<< HEAD
-from flopt.env import setup_logger
 from flopt.constants import VariableType, ConstraintType, SolverTerminateState
-=======
-from flopt.constants import VariableType, SolverTerminateState
->>>>>>> 7b3d4cc2
-
 
 from flopt.env import setup_logger
 
