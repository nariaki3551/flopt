--- conflicted
+++ resolved
@@ -1,11 +1,5 @@
-<<<<<<< HEAD
-from .expression import Expression, ExpressionConst
+from flopt.expression import Expression, ExpressionConst
 from flopt.constraint import Constraint
-from .custom_object import CustomObject
-from .solution import Solution
-from .solvers import Solver
-=======
-from flopt.expression import Expression, ExpressionConst
 from flopt.custom_object import CustomObject
 from flopt.solution import Solution
 from flopt.solvers import Solver
@@ -14,7 +8,6 @@
 
 logger = setup_logger(__name__)
 
->>>>>>> fe71f3c3
 
 class Problem:
     """
@@ -75,7 +68,6 @@
         if isinstance(obj, (int, float)):
             obj = ExpressionConst(obj)
         self.obj = obj
-<<<<<<< HEAD
         self.variables |= obj.getVariables()
     
     def addConstraint(self, const, name=None):
@@ -95,10 +87,6 @@
         self.constraints.append(const)
         self.variables |= const.getVariables()
     
-=======
-        self.variables = obj.getVariables()
-
->>>>>>> fe71f3c3
     def getObjectiveValue(self):
         """
         Returns
