--- conflicted
+++ resolved
@@ -118,20 +118,6 @@
         return self.variables
 
 
-    def getSolution(self, name='s'):
-        """
-        Parameters
-        ----------
-        name : str
-            name of solution
-
-        Returns
-        -------
-        Solution
-        """
-        return Solution(name, self.getVariables())
-
-
     def solve(self, solver=None, timelimit=None, msg=False):
         """solve this problem
 
@@ -161,13 +147,10 @@
         elif self.sense == 'maximize':
             obj = -self.obj
 
-<<<<<<< HEAD
-        status, log, self.time = solver.solve(
-            self.getSolution(), obj, self.constraints, self, msg=msg,
-=======
+        solution = Solution('s', self.getVariables())
+
         status, log, self.time = self.solver.solve(
             solution, obj, self.constraints, self, msg=msg,
->>>>>>> 4f3f5385
         )
 
         return status, log
