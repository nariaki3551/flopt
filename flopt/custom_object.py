from functools import reduce
from operator import mul

<<<<<<< HEAD
from .variable import VarElement
from .expression import Expression
from flopt.constraint import Constraint
=======
from flopt.variable import VarElement
from flopt.expression import Expression
from flopt.env import setup_logger


logger = setup_logger(__name__)

>>>>>>> fe71f3c3

class CustomObject:
    """
    Objective function from using user defined function.

    Parameters
    ----------
    func : function
      objective function
    variables : list
      variables

    Examples
    --------

    We have the objective funcion :math:`simulater(a, b)` where simulater is
    a black box function, a and b are continuous variable.
    In this case, we can input objective function into Problem
    by using CustomObject as follows.

    .. code-block:: python

      a = Variable('a', cat='Continuous')
      b = Variable('b', cat='Continuous')
      def user_simulater(a, b):
          return simulater(a, b)
      obj = CustomObject(func=user_simulater, variables=[a, b])
      prob = Problem('simulater')
      prob += obj

    .. note::

      The order of variables in the variables list must be the same as
      the func argument. (However even the name does not have to be the same.)
      In the case that objective function is simulater(a, b)
      where a is integer variable and b is the continuous variable,

      .. code-block:: python

        x = Variable('x', cat='Integer')
        y = Variable('y', cat='Continuous')
        def user_simulater(a, b):
            return simulater(a, b)
        obj = CustomObject(func=user_simulater, variables=[x, y])
    

    In addition, we can use some operations ("+", "-", "*", "/") between CustomObject and
    Variable, Expression and CustomObject.

    >>> def user_func(x):
    >>>     return x
    >>> a = Variable('a', iniValue=3)
    >>> obj = CustomObject(user_func, [a])
    >>> obj.value()
    >>> 3
    
    CustomObject + Variable

    >>> b = Variable('b', iniValue=1)
    >>> obj_b = obj + b  # 3+1
    >>> obj_b.value()
    >>> 4
    >>> obj_b.variables
    >>> [VarElement("a", -10000000000.0, 10000000000.0, 3),
         VarElement("b", -10000000000.0, 10000000000.0, 1)]

    CustomObject + Expression

    >>> c = Variable('c', iniValue=2)
    >>> obj_bc = (b+c) + obj # (1+2)+3
    >>> obj_bc.value()
    >>> 6
    >>> obj_bc.variables
    >>> [VarElement("a", -10000000000.0, 10000000000.0, 3),
         VarElement("b", -10000000000.0, 10000000000.0, 1),
         VarElement("c", -10000000000.0, 10000000000.0, 2)]
    
    CustomObject + CustomObject

    >>> def user_func2(y):
    >>>     return y
    >>> obj2 = CustomObject(user_func2, [b])
    >>> obj2.value()
    >>> 1
    >>> obj_sum = (obj + obj2)  # 3+1
    >>> obj_sum.value()
    >>> 4
    >>> [VarElement("a", -10000000000.0, 10000000000.0, 3),
         VarElement("b", -10000000000.0, 10000000000.0, 1)]

    """
    def __init__(self, func, variables):
        self.func = func
        self.variables = variables
        self.var_list = None
    
    def setVarList(self, var_list):
        self.var_list = var_list
    
    def unsetVarList(self):
        self.var_list = None

    def value(self):
        """
        Returns
        -------
        int or float
          return objective value
        """
        if self.var_list is None:
            variables = self.variables
            var_dict = None
        else:
            variables = self.var_list
            var_dict = {var.name : var for var in self.variables}

        value = self.func(*variables)
        if not isinstance(value, (int, float)):
            value = value.value()
        
        self.unsetVarList()
        return value

    def getVariables(self):
        return set(self.variables)

    def __add__(self, other):
        if isinstance(other, (int, float)):
            variables = self.variables
            add_func = lambda *x: self.func(*x) + other
        elif isinstance(other, (VarElement, Expression)):
            variables = self.variables + list(other.getVariables())
            n_self = len(self.variables)
            add_func = lambda *x: self.func(*x[:n_self]) + other.value()
        elif isinstance(other, CustomObject):
            variables = self.variables + list(other.getVariables())
            n_self = len(self.variables)
            add_func = lambda *x: self.func(*x[:n_self]) + other.func(*x[n_self:])
        else:
            raise NotImplementedError
        return CustomObject(add_func, variables)

    def __radd__(self, other):
        return self + other

    def __sub__(self, other):
        if isinstance(other, (int, float)):
            variables = self.variables
            sub_func = lambda *x: self.func(*x) - other
        elif isinstance(other, (VarElement, Expression)):
            variables = self.variables + list(other.getVariables())
            n_self = len(self.variables)
            sub_func = lambda *x: self.func(*x[:n_self]) - other.value()
        elif isinstance(other, CustomObject):
            variables = self.variables + list(other.getVariables())
            n_self = len(self.variables)
            sub_func = lambda *x: self.func(*x[:n_self]) - other.func(*x[n_self:])
        else:
            raise NotImplementedError
        return CustomObject(sub_func, variables)

    def __rsub__(self, other):
        return -self + other

    def __mul__(self, other):
        if isinstance(other, (int, float)):
            variables = self.variables
            mul_func = lambda *x: self.func(*x) * other
        elif isinstance(other, (VarElement, Expression)):
            variables = self.variables + list(other.getVariables())
            n_self = len(self.variables)
            mul_func = lambda *x: self.func(*x[:n_self]) * other.value()
        elif isinstance(other, CustomObject):
            variables = self.variables + list(other.getVariables())
            n_self = len(self.variables)
            mul_func = lambda *x: self.func(*x[:n_self]) * other.func(*x[n_self:])
        else:
            raise NotImplementedError
        return CustomObject(mul_func, variables)

    def __rmul__(self, other):
        return self * other

    def __truediv__(self, other):
        if isinstance(other, (int, float)):
            variables = self.variables
            div_func = lambda *x: self.func(*x) / other
        elif isinstance(other, (VarElement, Expression)):
            variables = self.variables + list(other.getVariables())
            n_self = len(self.variables)
            div_func = lambda *x: self.func(*x[:n_self]) / other.value()
        elif isinstance(other, CustomObject):
            variables = self.variables + list(other.getVariables())
            n_self = len(self.variables)
            div_func = lambda *x: self.func(*x[:n_self]) / other.func(*x[n_self:])
        else:
            raise NotImplementedError
        return CustomObject(div_func, variables)

    def __rtruediv__(self, other):
        if isinstance(other, (int, float)):
            variables = self.variables
            div_func = lambda *x: other / self.func(*x)
        elif isinstance(other, (VarElement, Expression)):
            variables = self.variables + list(other.getVariables())
            n_self = len(self.variables)
            div_func = lambda *x: other.value() / self.func(*x[:n_self])
        elif isinstance(other, CustomObject):
            variables = self.variables + list(other.getVariables())
            n_self = len(self.variables)
            div_func = lambda *x: other.func(*x[n_self:]) / self.func(*x[:n_self])
        else:
            raise NotImplementedError
        return CustomObject(div_func, variables)

    def __pow__(self, other):
        if isinstance(other, (int, float)):
            variables = self.variables
            pow_func = lambda *x: self.func(*x) ** other
        elif isinstance(other, (VarElement, Expression)):
            variables = self.variables + list(other.getVariables())
            n_self = len(self.variables)
            pow_func = lambda *x: self.func(*x[:n_self]) ** other.value()
        elif isinstance(other, CustomObject):
            variables = self.variables + list(other.getVariables())
            n_self = len(self.variables)
            pow_func = lambda *x: self.func(*x[:n_self]) ** other.func(*x[n_self:])
        else:
            raise NotImplementedError
        return CustomObject(pow_func, self.variables)

    def __neg__(self):
        negative_func = lambda *x: - self.func(*x)
        return CustomObject(negative_func, self.variables)

    def __pos__(self):
        return self

    def __abs__(self):
        return abs(self.value())

    def __int__(self):
        return int(self.value())

    def __float__(self):
        return float(self.value())

    def __hash__(self):
        tmp = [hash(self.func)]
        for var in self.variables:
            tmp.append(hash(var))
        return hash(tuple(tmp))

    def __eq__(self, other):
        return Constraint(self-other, 'eq')
    
    def __le__(self, other):
        return Constraint(self-other, 'le')
    
    def __ge__(self, other):
        return Constraint(self-other, 'ge')

    def __str__(self):
        s  = f'Name: None\n'
        s += f'  Type    : CustomObject\n'
        s += f'  Value   : {self.value()}\n'
        return s<|MERGE_RESOLUTION|>--- conflicted
+++ resolved
@@ -1,11 +1,6 @@
 from functools import reduce
 from operator import mul
 
-<<<<<<< HEAD
-from .variable import VarElement
-from .expression import Expression
-from flopt.constraint import Constraint
-=======
 from flopt.variable import VarElement
 from flopt.expression import Expression
 from flopt.env import setup_logger
@@ -13,7 +8,6 @@
 
 logger = setup_logger(__name__)
 
->>>>>>> fe71f3c3
 
 class CustomObject:
     """
