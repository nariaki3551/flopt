--- conflicted
+++ resolved
@@ -2,13 +2,9 @@
 from itertools import combinations, product
 
 import numpy as np
-<<<<<<< HEAD
-from flopt import Variable, Problem, CustomExpression
-=======
 from tqdm import tqdm
 
 from flopt import Variable, Problem, CustomObject
->>>>>>> 1cd83a82
 from flopt import env as flopt_env
 from .base_dataset import BaseDataset, BaseInstance
 from flopt.env import setup_logger
