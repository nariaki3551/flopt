from setuptools import setup, find_packages
from codecs import open
from os import path

here = path.abspath(path.dirname(__file__))

with open(path.join(here, 'README.md'), encoding='utf-8') as f:
    long_description = f.read()

setup(
    name='flopt',
    packages=find_packages()+['datasets'],
    include_package_data=True,
    package_data={
        "datasets": [
            "tspLib/atsp/*.atsp",
            "tspLib/hcp/*.hcp",
            "tspLib/tsp/*.tsp",
            "tspLib/vrp/*.vrp",
            "tspLib/sop/*.sop",
            "funcLib/*"
        ]
    },
<<<<<<< HEAD
    version='0.5.1',
=======
    version='0.5',
>>>>>>> 111c506a
    license='MIT',
    install_requires=[
        'numpy',
        'sympy',
        'matplotlib',
        'pulp',
        'optuna',
        'hyperopt',
        'cvxopt',
        'amplify',
        'sphinx',
        'sphinx-autobuild',
        'sphinx_rtd_theme',
        'sphinxcontrib-mermaid',
        'recommonmark',
        'pytest'
    ],
    author='nariaki tateiwa',
    author_email='nariaki3551@gmail.com',
    url='https://flopt.readthedocs.io/en/latest/index.html',
    description='A python Non-Linear Programming API with Heuristic approach',
    long_description=long_description,
    long_description_content_type='text/markdown',
    keywords='optimization nonliear search heuristics algorithm',
    classifiers=[
        'License :: OSI Approved :: MIT License',
        'Programming Language :: Python :: 3.7',
        'Programming Language :: Python :: 3.8',
        'Programming Language :: Python :: 3.9',
    ],
)<|MERGE_RESOLUTION|>--- conflicted
+++ resolved
@@ -21,11 +21,7 @@
             "funcLib/*"
         ]
     },
-<<<<<<< HEAD
     version='0.5.1',
-=======
-    version='0.5',
->>>>>>> 111c506a
     license='MIT',
     install_requires=[
         'numpy',
